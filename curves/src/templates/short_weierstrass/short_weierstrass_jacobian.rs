use crate::{impl_sw_curve_serializer, impl_sw_from_random_bytes};
use snarkos_models::curves::{
    AffineCurve,
    Field,
    One,
    PrimeField,
    ProjectiveCurve,
    SWModelParameters as Parameters,
    SquareRootField,
    Zero,
};
use snarkos_utilities::{
    bititerator::BitIterator,
    bytes::{FromBytes, ToBytes},
    rand::UniformRand,
    serialize::*,
};

use rand::{
    distributions::{Distribution, Standard},
    Rng,
};
use serde::{Deserialize, Serialize};
use std::{
    fmt::{Display, Formatter, Result as FmtResult},
    io::{Error, ErrorKind, Read, Result as IoResult, Write},
    marker::PhantomData,
    ops::{Add, AddAssign, Mul, MulAssign, Neg, Sub, SubAssign},
};

#[derive(Derivative, Serialize, Deserialize)]
#[derivative(
    Copy(bound = "P: Parameters"),
    Clone(bound = "P: Parameters"),
    PartialEq(bound = "P: Parameters"),
    Eq(bound = "P: Parameters"),
    Debug(bound = "P: Parameters"),
    Hash(bound = "P: Parameters")
)]
pub struct GroupAffine<P: Parameters> {
    pub x: P::BaseField,
    pub y: P::BaseField,
    pub infinity: bool,
    #[derivative(Debug = "ignore")]
    _params: PhantomData<P>,
}

impl<P: Parameters> Display for GroupAffine<P> {
    fn fmt(&self, f: &mut Formatter<'_>) -> FmtResult {
        if self.infinity {
            write!(f, "GroupAffine(Infinity)")
        } else {
            write!(f, "GroupAffine(x={}, y={})", self.x, self.y)
        }
    }
}

impl<P: Parameters> GroupAffine<P> {
    pub fn new(x: P::BaseField, y: P::BaseField, infinity: bool) -> Self {
        Self {
            x,
            y,
            infinity,
            _params: PhantomData,
        }
    }

    pub fn scale_by_cofactor(&self) -> GroupProjective<P> {
        self.mul_bits(BitIterator::new(P::COFACTOR))
    }

    pub(crate) fn mul_bits<S: AsRef<[u64]>>(&self, bits: BitIterator<S>) -> GroupProjective<P> {
        let mut res = GroupProjective::zero();
        for i in bits {
            res.double_in_place();
            if i {
                res.add_assign_mixed(self)
            }
        }
        res
    }
<<<<<<< HEAD

    pub fn is_on_curve(&self) -> bool {
        if self.is_zero() {
            true
        } else {
            // Check that the point is on the curve
            let y2 = self.y.square();
            let x3b = P::add_b(&((self.x.square() * &self.x) + &P::mul_by_a(&self.x)));
            y2 == x3b
        }
    }
=======
>>>>>>> a484e440
}

impl<P: Parameters> Zero for GroupAffine<P> {
    #[inline]
    fn zero() -> Self {
        Self::new(P::BaseField::zero(), P::BaseField::one(), true)
    }

    #[inline]
    fn is_zero(&self) -> bool {
        self.infinity
    }
}

impl<P: Parameters> AffineCurve for GroupAffine<P> {
    type BaseField = P::BaseField;
    type Projective = GroupProjective<P>;
    type ScalarField = P::ScalarField;

    impl_sw_from_random_bytes!();

    #[inline]
    fn prime_subgroup_generator() -> Self {
        Self::new(P::AFFINE_GENERATOR_COEFFS.0, P::AFFINE_GENERATOR_COEFFS.1, false)
    }

    /// Attempts to construct an affine point given an x-coordinate. The
    /// point is not guaranteed to be in the prime order subgroup.
    ///
    /// If and only if `greatest` is set will the lexicographically
    /// largest y-coordinate be selected.
    fn from_x_coordinate(x: Self::BaseField, greatest: bool) -> Option<Self> {
        // Compute x^3 + ax + b
        let x3b = P::add_b(&((x.square() * &x) + &P::mul_by_a(&x)));

        x3b.sqrt().map(|y| {
            let negy = -y;

            let y = if (y < negy) ^ greatest { y } else { negy };
            Self::new(x, y, false)
        })
    }

    fn add(self, _other: &Self) -> Self {
        unimplemented!()
    }

    #[inline]
    fn mul<S: Into<<Self::ScalarField as PrimeField>::BigInt>>(&self, by: S) -> GroupProjective<P> {
        let bits = BitIterator::new(by.into());
        self.mul_bits(bits)
    }

    fn mul_by_cofactor_to_projective(&self) -> Self::Projective {
        self.scale_by_cofactor()
    }

    fn mul_by_cofactor_inv(&self) -> Self {
        self.mul(P::COFACTOR_INV).into()
    }

    #[inline]
    fn into_projective(&self) -> GroupProjective<P> {
        (*self).into()
    }

    fn is_in_correct_subgroup_assuming_on_curve(&self) -> bool {
        self.mul_bits(BitIterator::new(P::ScalarField::characteristic()))
            .is_zero()
    }

    fn to_x_coordinate(&self) -> Self::BaseField {
        self.x.clone()
    }

    fn to_y_coordinate(&self) -> Self::BaseField {
        self.y.clone()
    }

    /// Attempts to construct an affine point given an x-coordinate. The
    /// point is not guaranteed to be in the prime order subgroup.
    ///
    /// If and only if `greatest` is set will the lexicographically
    /// largest y-coordinate be selected.
    fn get_point_from_x(x: Self::BaseField, greatest: bool) -> Option<Self> {
        // Compute x^3 + ax + b
        let x3b = P::add_b(&((x.square() * &x) + &P::mul_by_a(&x)));

        x3b.sqrt().map(|y| {
            let negy = -y;

            let y = if (y < negy) ^ greatest { y } else { negy };
            Self::new(x, y, false)
        })
    }

    /// Checks that the current point is on the elliptic curve.
    fn is_on_curve(&self) -> bool {
        if self.is_zero() {
            true
        } else {
            // Check that the point is on the curve
            let y2 = self.y.square();
            let x3b = P::add_b(&((self.x.square() * &self.x) + &P::mul_by_a(&self.x)));
            y2 == x3b
        }
    }
}

impl<P: Parameters> Neg for GroupAffine<P> {
    type Output = Self;

    #[inline]
    fn neg(self) -> Self {
        if !self.is_zero() {
            Self::new(self.x, -self.y, false)
        } else {
            self
        }
    }
}

impl<P: Parameters> ToBytes for GroupAffine<P> {
    #[inline]
    fn write<W: Write>(&self, mut writer: W) -> IoResult<()> {
        self.x.write(&mut writer)?;
        self.y.write(&mut writer)?;
        self.infinity.write(writer)
    }
}

impl<P: Parameters> FromBytes for GroupAffine<P> {
    #[inline]
    fn read<R: Read>(mut reader: R) -> IoResult<Self> {
        let x = P::BaseField::read(&mut reader)?;
        let y = P::BaseField::read(&mut reader)?;
        let infinity = bool::read(&mut reader)?;

        if infinity != x.is_zero() && y.is_one() {
            return Err(Error::new(ErrorKind::InvalidData, "Infinity flag is not valid"));
        }
        Ok(Self::new(x, y, infinity))
    }
}

impl<P: Parameters> Default for GroupAffine<P> {
    #[inline]
    fn default() -> Self {
        Self::zero()
    }
}

#[derive(Derivative)]
#[derivative(
    Copy(bound = "P: Parameters"),
    Clone(bound = "P: Parameters"),
    Eq(bound = "P: Parameters"),
    Debug(bound = "P: Parameters"),
    Hash(bound = "P: Parameters")
)]
pub struct GroupProjective<P: Parameters> {
    pub x: P::BaseField,
    pub y: P::BaseField,
    pub z: P::BaseField,
    _params: PhantomData<P>,
}

impl<P: Parameters> Display for GroupProjective<P> {
    fn fmt(&self, f: &mut Formatter<'_>) -> FmtResult {
        write!(f, "{}", self.into_affine())
    }
}

impl<P: Parameters> PartialEq for GroupProjective<P> {
    fn eq(&self, other: &Self) -> bool {
        if self.is_zero() {
            return other.is_zero();
        }

        if other.is_zero() {
            return false;
        }

        // The points (X, Y, Z) and (X', Y', Z')
        // are equal when (X * Z^2) = (X' * Z'^2)
        // and (Y * Z^3) = (Y' * Z'^3).
        let z1 = self.z.square();
        let z2 = other.z.square();

        if self.x * &z2 != other.x * &z1 {
            false
        } else if self.y * &(z2 * &other.z) != other.y * &(z1 * &self.z) {
            false
        } else {
            true
        }
    }
}

impl<P: Parameters> Distribution<GroupProjective<P>> for Standard {
    #[inline]
    fn sample<R: Rng + ?Sized>(&self, rng: &mut R) -> GroupProjective<P> {
        let res = GroupProjective::prime_subgroup_generator() * &P::ScalarField::rand(rng);
        debug_assert!(res.into_affine().is_in_correct_subgroup_assuming_on_curve());
        res
    }
}

impl<P: Parameters> ToBytes for GroupProjective<P> {
    #[inline]
    fn write<W: Write>(&self, mut writer: W) -> IoResult<()> {
        self.x.write(&mut writer)?;
        self.y.write(&mut writer)?;
        self.z.write(writer)
    }
}

impl<P: Parameters> FromBytes for GroupProjective<P> {
    #[inline]
    fn read<R: Read>(mut reader: R) -> IoResult<Self> {
        let x = P::BaseField::read(&mut reader)?;
        let y = P::BaseField::read(&mut reader)?;
        let z = P::BaseField::read(reader)?;
        Ok(Self::new(x, y, z))
    }
}

impl<P: Parameters> Default for GroupProjective<P> {
    #[inline]
    fn default() -> Self {
        Self::zero()
    }
}

impl<P: Parameters> GroupProjective<P> {
    pub fn new(x: P::BaseField, y: P::BaseField, z: P::BaseField) -> Self {
        Self {
            x,
            y,
            z,
            _params: PhantomData,
        }
    }
}

impl<P: Parameters> Zero for GroupProjective<P> {
    // The point at infinity is always represented by
    // Z = 0.
    #[inline]
    fn zero() -> Self {
        Self::new(P::BaseField::zero(), P::BaseField::one(), P::BaseField::zero())
    }

    // The point at infinity is always represented by
    // Z = 0.
    #[inline]
    fn is_zero(&self) -> bool {
        self.z.is_zero()
    }
}

impl<P: Parameters> ProjectiveCurve for GroupProjective<P> {
    type Affine = GroupAffine<P>;
    type BaseField = P::BaseField;
    type ScalarField = P::ScalarField;

    #[inline]
    fn prime_subgroup_generator() -> Self {
        GroupAffine::prime_subgroup_generator().into()
    }

    #[inline]
    fn is_normalized(&self) -> bool {
        self.is_zero() || self.z.is_one()
    }

    #[inline]
    fn batch_normalization(v: &mut [Self]) {
        // Montgomery’s Trick and Fast Implementation of Masked AES
        // Genelle, Prouff and Quisquater
        // Section 3.2

        // First pass: compute [a, ab, abc, ...]
        let mut prod = Vec::with_capacity(v.len());
        let mut tmp = P::BaseField::one();
        for g in v
            .iter_mut()
            // Ignore normalized elements
            .filter(|g| !g.is_normalized())
        {
            tmp.mul_assign(&g.z);
            prod.push(tmp);
        }

        // Invert `tmp`.
        tmp = tmp.inverse().unwrap(); // Guaranteed to be nonzero.

        // Second pass: iterate backwards to compute inverses
        for (g, s) in v
            .iter_mut()
            // Backwards
            .rev()
            // Ignore normalized elements
            .filter(|g| !g.is_normalized())
            // Backwards, skip last element, fill in one for last term.
            .zip(
                prod.into_iter()
                    .rev()
                    .skip(1)
                    .chain(Some(P::BaseField::one())),
            )
        {
            // tmp := tmp * g.z; g.z := tmp * s = 1/z
            let newtmp = tmp * &g.z;
            g.z = tmp * &s;
            tmp = newtmp;
        }
        #[cfg(not(feature = "parallel"))]
        {
            // Perform affine transformations
            for g in v.iter_mut().filter(|g| !g.is_normalized()) {
                let z2 = g.z.square(); // 1/z
                g.x *= &z2; // x/z^2
                g.y *= &(z2 * &g.z); // y/z^3
                g.z = P::BaseField::one(); // z = 1
            }
        }

        #[cfg(feature = "parallel")]
        {
            use rayon::prelude::*;
            // Perform affine transformations
            v.par_iter_mut().filter(|g| !g.is_normalized()).for_each(|g| {
                let z2 = g.z.square(); // 1/z
                g.x *= &z2; // x/z^2
                g.y *= &(z2 * &g.z); // y/z^3
                g.z = P::BaseField::one(); // z = 1
            });
        }
    }

    fn double_in_place(&mut self) -> &mut Self {
        if self.is_zero() {
            return self;
        }

        if P::COEFF_A.is_zero() {
            // A = X1^2
            let mut a = self.x.square();

            // B = Y1^2
            let b = self.y.square();

            // C = B^2
            let mut c = b.square();

            // D = 2*((X1+B)2-A-C)
            let d = ((self.x + &b).square() - &a - &c).double();

            // E = 3*A
            let e = a + a.double_in_place();

            // F = E^2
            let f = e.square();

            // Z3 = 2*Y1*Z1
            self.z.mul_assign(&self.y);
            self.z.double_in_place();

            // X3 = F-2*D
            self.x = f - &d - &d;

            // Y3 = E*(D-X3)-8*C
            self.y = (d - &self.x) * &e - c.double_in_place().double_in_place().double_in_place();
            self
        } else {
            // http://www.hyperelliptic.org/EFD/g1p/auto-shortw-jacobian-0.html#doubling-dbl-2009-l
            // XX = X1^2
            let xx = self.x.square();

            // YY = Y1^2
            let yy = self.y.square();

            // YYYY = YY^2
            let mut yyyy = yy.square();

            // ZZ = Z1^2
            let zz = self.z.square();

            // S = 2*((X1+YY)^2-XX-YYYY)
            let s = ((self.x + &yy).square() - &xx - &yyyy).double();

            // M = 3*XX+a*ZZ^2
            let m = xx + &xx + &xx + &P::mul_by_a(&zz.square());

            // T = M^2-2*S
            let t = m.square() - &s.double();

            // X3 = T
            self.x = t;
            // Y3 = M*(S-T)-8*YYYY
            let old_y = self.y;
            self.y = m * &(s - &t) - yyyy.double_in_place().double_in_place().double_in_place();
            // Z3 = (Y1+Z1)^2-YY-ZZ
            self.z = (old_y + &self.z).square() - &yy - &zz;
            self
        }
    }

    fn add_assign_mixed(&mut self, other: &Self::Affine) {
        if other.is_zero() {
            return;
        }

        if self.is_zero() {
            self.x = other.x;
            self.y = other.y;
            self.z = P::BaseField::one();
            return;
        }

        // http://www.hyperelliptic.org/EFD/g1p/auto-shortw-jacobian-0.html#addition-madd-2007-bl
        // Works for all curves.

        // Z1Z1 = Z1^2
        let z1z1 = self.z.square();

        // U2 = X2*Z1Z1
        let u2 = other.x * &z1z1;

        // S2 = Y2*Z1*Z1Z1
        let s2 = (other.y * &self.z) * &z1z1;

        if self.x == u2 && self.y == s2 {
            // The two points are equal, so we double.
            self.double_in_place();
        } else {
            // If we're adding -a and a together, self.z becomes zero as H becomes zero.

            // H = U2-X1
            let h = u2 - &self.x;

            // HH = H^2
            let hh = h.square();

            // I = 4*HH
            let mut i = hh;
            i.double_in_place().double_in_place();

            // J = H*I
            let mut j = h * &i;

            // r = 2*(S2-Y1)
            let r = (s2 - &self.y).double();

            // V = X1*I
            let v = self.x * &i;

            // X3 = r^2 - J - 2*V
            self.x = r.square();
            self.x -= &j;
            self.x -= &v;
            self.x -= &v;

            // Y3 = r*(V-X3)-2*Y1*J
            j *= &self.y; // J = 2*Y1*J
            j.double_in_place();
            self.y = v - &self.x;
            self.y *= &r;
            self.y -= &j;

            // Z3 = (Z1+H)^2-Z1Z1-HH
            self.z += &h;
            self.z.square_in_place();
            self.z -= &z1z1;
            self.z -= &hh;
        }
    }

    fn mul_assign<S: Into<<Self::ScalarField as PrimeField>::BigInt>>(&mut self, other: S) {
        let mut res = Self::zero();

        let mut found_one = false;

        for i in BitIterator::new(other.into()) {
            if found_one {
                res.double_in_place();
            } else {
                found_one = i;
            }

            if i {
                res.add_assign(self);
            }
        }

        *self = res;
    }

    #[inline]
    fn into_affine(&self) -> GroupAffine<P> {
        (*self).into()
    }

    #[inline]
    fn recommended_wnaf_for_scalar(scalar: <Self::ScalarField as PrimeField>::BigInt) -> usize {
        P::empirical_recommended_wnaf_for_scalar(scalar)
    }

    #[inline]
    fn recommended_wnaf_for_num_scalars(num_scalars: usize) -> usize {
        P::empirical_recommended_wnaf_for_num_scalars(num_scalars)
    }
}

impl<P: Parameters> Neg for GroupProjective<P> {
    type Output = Self;

    #[inline]
    fn neg(self) -> Self {
        if !self.is_zero() {
            Self::new(self.x, -self.y, self.z)
        } else {
            self
        }
    }
}

impl<'a, P: Parameters> Add<&'a Self> for GroupProjective<P> {
    type Output = Self;

    #[inline]
    fn add(self, other: &'a Self) -> Self {
        let mut copy = self;
        copy += other;
        copy
    }
}

impl<'a, P: Parameters> AddAssign<&'a Self> for GroupProjective<P> {
    fn add_assign(&mut self, other: &'a Self) {
        if self.is_zero() {
            *self = *other;
            return;
        }

        if other.is_zero() {
            return;
        }

        // http://www.hyperelliptic.org/EFD/g1p/auto-shortw-jacobian-0.html#addition-add-2007-bl
        // Works for all curves.

        // Z1Z1 = Z1^2
        let z1z1 = self.z.square();

        // Z2Z2 = Z2^2
        let z2z2 = other.z.square();

        // U1 = X1*Z2Z2
        let u1 = self.x * &z2z2;

        // U2 = X2*Z1Z1
        let u2 = other.x * &z1z1;

        // S1 = Y1*Z2*Z2Z2
        let s1 = self.y * &other.z * &z2z2;

        // S2 = Y2*Z1*Z1Z1
        let s2 = other.y * &self.z * &z1z1;

        if u1 == u2 && s1 == s2 {
            // The two points are equal, so we double.
            self.double_in_place();
        } else {
            // If we're adding -a and a together, self.z becomes zero as H becomes zero.

            // H = U2-U1
            let h = u2 - &u1;

            // I = (2*H)^2
            let i = (h.double()).square();

            // J = H*I
            let j = h * &i;

            // r = 2*(S2-S1)
            let r = (s2 - &s1).double();

            // V = U1*I
            let v = u1 * &i;

            // X3 = r^2 - J - 2*V
            self.x = r.square() - &j - &(v.double());

            // Y3 = r*(V - X3) - 2*S1*J
            self.y = r * &(v - &self.x) - (s1 * &j).double_in_place();

            // Z3 = ((Z1+Z2)^2 - Z1Z1 - Z2Z2)*H
            self.z = ((self.z + &other.z).square() - &z1z1 - &z2z2) * &h;
        }
    }
}

impl<'a, P: Parameters> Sub<&'a Self> for GroupProjective<P> {
    type Output = Self;

    #[inline]
    fn sub(self, other: &'a Self) -> Self {
        let mut copy = self;
        copy -= other;
        copy
    }
}

impl<'a, P: Parameters> SubAssign<&'a Self> for GroupProjective<P> {
    fn sub_assign(&mut self, other: &'a Self) {
        *self += &(-(*other));
    }
}

impl<'a, P: Parameters> Mul<&'a P::ScalarField> for GroupProjective<P> {
    type Output = Self;

    #[inline]
    fn mul(self, other: &'a P::ScalarField) -> Self {
        let mut copy = self;
        copy *= other;
        copy
    }
}

impl<'a, P: Parameters> MulAssign<&'a P::ScalarField> for GroupProjective<P> {
    #[inline]
    fn mul_assign(&mut self, other: &'a P::ScalarField) {
        <GroupProjective<P> as ProjectiveCurve>::mul_assign(self, *other);
    }
}

// The affine point X, Y is represented in the Jacobian
// coordinates with Z = 1.
impl<P: Parameters> From<GroupAffine<P>> for GroupProjective<P> {
    #[inline]
    fn from(p: GroupAffine<P>) -> GroupProjective<P> {
        if p.is_zero() {
            Self::zero()
        } else {
            Self::new(p.x, p.y, P::BaseField::one())
        }
    }
}

// The projective point X, Y, Z is represented in the affine
// coordinates as X/Z^2, Y/Z^3.
impl<P: Parameters> From<GroupProjective<P>> for GroupAffine<P> {
    #[inline]
    fn from(p: GroupProjective<P>) -> GroupAffine<P> {
        if p.is_zero() {
            GroupAffine::zero()
        } else if p.z.is_one() {
            // If Z is one, the point is already normalized.
            GroupAffine::new(p.x, p.y, false)
        } else {
            // Z is nonzero, so it must have an inverse in a field.
            let zinv = p.z.inverse().unwrap();
            let zinv_squared = zinv.square();

            // X/Z^2
            let x = p.x * &zinv_squared;

            // Y/Z^3
            let y = p.y * &(zinv_squared * &zinv);

            GroupAffine::new(x, y, false)
        }
    }
}

impl_sw_curve_serializer!(Parameters);<|MERGE_RESOLUTION|>--- conflicted
+++ resolved
@@ -79,7 +79,6 @@
         }
         res
     }
-<<<<<<< HEAD
 
     pub fn is_on_curve(&self) -> bool {
         if self.is_zero() {
@@ -91,8 +90,6 @@
             y2 == x3b
         }
     }
-=======
->>>>>>> a484e440
 }
 
 impl<P: Parameters> Zero for GroupAffine<P> {
